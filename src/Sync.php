--- conflicted
+++ resolved
@@ -22,7 +22,6 @@
  * for scheduling, tracking, and completing chunks within a synchronization process.
  */
 abstract class Sync implements Syncable {
-
 
 
 	use Sync_Data;
@@ -212,11 +211,7 @@
 			$chunk->set_status( ProcessStatus::STARTED );
 			$chunk->set_action_id( $action_id );
 			$chunk->set_group( $this->get_sync_group_name() );
-<<<<<<< HEAD
-			$chunk->set_start( microtime( true ) );
-=======
 			$chunk->set_start();
->>>>>>> 68d0199e
 			$chunk->save();
 		}
 	}
